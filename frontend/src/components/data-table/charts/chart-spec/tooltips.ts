--- conflicted
+++ resolved
@@ -2,13 +2,8 @@
 
 import type { StringFieldDef } from "vega-lite/build/src/channeldef";
 import type { z } from "zod";
-<<<<<<< HEAD
 import type { AxisSchema, ChartSchemaType } from "../schemas";
-import { NONE_AGGREGATION, type TimeUnitTooltip } from "../types";
-=======
-import type { AxisSchema, ChartSchema } from "../schemas";
 import type { TimeUnitTooltip } from "../types";
->>>>>>> c3adfb4f
 import type { DataType } from "@/core/kernel/messages";
 import type { Tooltip } from "../components/form-fields";
 import type { Aggregate } from "vega-lite/build/src/aggregate";
